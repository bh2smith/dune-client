--- conflicted
+++ resolved
@@ -47,11 +47,7 @@
     def _route_url(self, route: str) -> str:
         return f"{self.BASE_URL}{self.API_PATH}{route}"
 
-<<<<<<< HEAD
-    def _get(self, route: str, raw: bool = False) -> Any:
-=======
-    def _get(self, route: str, params: Optional[Any] = None) -> Any:
->>>>>>> 742ecacc
+    def _get(self, route: str, params: Optional[Any] = None, raw: bool = False) -> Any:
         url = self._route_url(route)
         self.logger.debug(f"GET received input url={url}")
         response = requests.get(
@@ -83,17 +79,7 @@
             f"executing {query.query_id} on {performance or self.performance} cluster"
         )
         response_json = self._post(
-<<<<<<< HEAD
             route=f"/query/{query.query_id}/execute", params=query.request_format()
-=======
-            route=f"query/{query.query_id}/execute",
-            params={
-                "query_parameters": {
-                    p.key: p.to_dict()["value"] for p in query.parameters()
-                },
-                "performance": performance or self.performance,
-            },
->>>>>>> 742ecacc
         )
         try:
             return ExecutionResponse.from_dict(response_json)
