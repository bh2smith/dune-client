--- conflicted
+++ resolved
@@ -17,12 +17,7 @@
     QueryFailed,
     ExecutionResultCSV,
 )
-<<<<<<< HEAD
-from dune_client.query import QueryBase
-from dune_client.types import QueryParameter
-=======
 from dune_client.query import QueryBase, parse_query_object_or_id
->>>>>>> 71106ed4
 
 
 class ExtendedAPI(ExecutionAPI, QueryAPI):
